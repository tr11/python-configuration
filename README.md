--- conflicted
+++ resolved
@@ -218,17 +218,16 @@
 The `config.contrib` package contains extra implementations of the `Configuration` class
 used for special cases. Currently the following are implemented:
 * `AzureKeyVaultConfiguration` in `config.contrib.azure`, which takes Azure Key Vault
-<<<<<<< HEAD
-  credentials into a `Configuration`-compatible instance. 
-* `AWSSecretsManagerConfiguration` in `config.contrib.aws`, which takes AWS Secrets Manager
-  credentials into a `Configuration`-compatible instance.
-=======
   credentials into a `Configuration`-compatible instance. To install the needed dependencies
   execute
   ```shell
   pip install python-configuration[azure]
+* `AWSSecretsManagerConfiguration` in `config.contrib.aws`, which takes AWS Secrets Manager
+  credentials into a `Configuration`-compatible instance. To install the needed dependencies
+  execute
+  ```shell
+  pip install python-configuration[aws]
   ```
->>>>>>> 1970e01a
 
 ## Developing
 

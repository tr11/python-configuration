[project]
name = "python-configuration"
dynamic = ["version"]
description = "A library to load configuration parameters from multiple sources and formats"
readme = 'README.md'
<<<<<<< HEAD
requires-python = ">=3.8"
keywords = ['configuration', 'settings', 'json', 'yaml', 'toml', 'ini']
license = { text = "MIT" }
authors = [{ name = "Tiago Requeijo", email = "tiago.requeijo.dev@gmail.com" }]
classifiers = [
    "Programming Language :: Python",
    "Programming Language :: Python :: 3.8",
    "Programming Language :: Python :: 3.9",
    "Programming Language :: Python :: 3.10",
    "Programming Language :: Python :: 3.11",
    "Programming Language :: Python :: 3.12",
    "Programming Language :: Python :: Implementation :: CPython",
    "Programming Language :: Python :: Implementation :: PyPy",
]
dependencies = []

[project.optional-dependencies]
# cloud
aws = ["boto3>=1.28.20"]
azure = ["azure-keyvault>=5.0.0"]
gcp = ["google-cloud-secret-manager>=2.16.3"]
vault = ["hvac>=1.1.1"]
# file formats
toml = ["toml>=0.10.0"]
yaml = ["pyyaml>=6.0"]
# utilities
validation = ["jsonschema>=4.18.6"]
# groups
cloud = ["python-configuration[aws,azure,gcp,vault]"]
file-formats = ["python-configuration[toml,yaml]"]

[project.urls]
Documentation = "https://github.com/tr11/python-configuration"
Issues = "https://github.com/tr11/python-configuration/issues"
Source = "https://github.com/tr11/python-configuration"

[tool.hatch.version]
source = "vcs"

[tool.hatch.build.hooks.vcs]
version-file = "src/config/_version.py"

[tool.hatch.build.targets.wheel]
packages = ["src/config"]

[tool.hatch.envs.default]

[tool.hatch.envs.docs]
dependencies = ["sphinx>=7.1.2", "sphinx-autodoc-typehints>=1.24.0"]
=======
repository = "https://github.com/tr11/python-configuration"
version = "0.9.1"

[tool.poetry.dependencies]
python = "^3.8.1"
azure-identity = { version = "^1.13.0", optional = true }
azure-keyvault = { version = "^4.2.0", optional = true }
boto3 = { version = "^1.28.20", optional = true }
google-cloud-secret-manager = { version = "^2.16.3", optional = true }
hvac = { version = "^1.1.1", optional = true }
pyyaml = { version = "^6.0", optional = true }
jsonschema = { version = "^4.18.6", optional = true }
tomli = { version = "^2.0.1", optional = true }

[tool.poetry.group.dev.dependencies]
mypy = "^1.4.1"
pydocstyle = "^6.0"
pytest = "^7.4.0"
pytest-black = "^0.3.12"
pytest-cov = "^4.1.0"
pytest-mypy = "^0.10.3"
pytest-mock = "^3.5.0"
sphinx = "^7.1.2"
sphinx-autodoc-typehints = "^1.24.0"
black = "^23.7.0"
ruff = "^0.0.284"
pytest-ruff = "^0.2.1"

[tool.poetry.extras]
aws = ["boto3"]
azure = ["azure-keyvault", "azure-identity"]
gcp = ["google-cloud-secret-manager"]
toml = ["tomli"]
vault = ["hvac"]
yaml = ["pyyaml"]
validation = ["jsonschema"]

[tool.ruff]
line-length = 88
select = [
    'F',
    'E',
    'W',
    'I',
    'N',
    'D',
    'B',
    'A',
    'COM',
    'C4',
    'T20',
    'Q',
    'SIM',
]
exclude = ["tests", "docs"]
>>>>>>> 7a5e329c

[tool.hatch.envs.lint]
detached = true
dependencies = [
    "black>=23.7.0",
    "mypy>=1.4.1",
    "pydocstyle>=6.0",
    "ruff>=0.0.284",
]
features = ["cloud", "file-formats", "validation"]

[tool.hatch.envs.lint.scripts]
lint = "ruff src"
typing = "mypy src"
docs = "pydocstyle src"

[tool.hatch.envs.test]
template = "lint"
dependencies = [
    "pytest-black>=0.3.12",
    "pytest-cov>=4.1.0",
    "pytest-mock>=3.5.0",
    "pytest-mypy>=0.10.3",
    "pytest-ruff>=0.2.1",
    "pytest>=7.4.0",
]

[tool.hatch.envs.test.scripts]
test = "pytest {args:tests}"

[tool.hatch.envs.testing]
description = "Testing Environment to run all\nthe tests across different\nPython versions."
template = "test"

[[tool.hatch.envs.testing.matrix]]
python = ["3.8", "3.9", "3.10", "3.11", "3.12"]

<<<<<<< HEAD
[tool.hatch.envs.dev]
template = "test"
path = ".venv"
features = ["cloud", "file-formats", "validation"]
=======
[tool.tox]
legacy_tox_ini = """
[tox]
isolated_build = true
envlist = py38, py39, py310, py311, py312
>>>>>>> 7a5e329c


[tool.ruff]
line-length = 88
select = [
    'F',
    'E',
    'W',
    'I',
    'N',
    'D',
    'B',
    'A',
    'COM',
    'C4',
    'T20',
    'Q',
    'SIM',
]
exclude = ["tests", "docs"]

[tool.mypy]
warn_return_any = true
warn_unused_configs = true
disallow_untyped_calls = true
disallow_untyped_defs = true
disallow_subclassing_any = true
disallow_any_decorated = true
disallow_incomplete_defs = true
disallow_untyped_decorators = true
no_implicit_optional = true
warn_unused_ignores = true
warn_redundant_casts = true
exclude = ['tests']

[[tool.mypy.overrides]]
module = [
    'google.auth.credentials',
    'yaml',
    'toml',
    'boto3',
    'botocore.exceptions',
    'hvac',
    'hvac.exceptions',
    'jsonschema',
    'jsonschema.exceptions',
]
ignore_missing_imports = true

[tool.coverage.run]
branch = true
<<<<<<< HEAD
include = ['src/*']
=======
include = ['config/*']
>>>>>>> 7a5e329c

[tool.coverage.html]
directory = 'cover'

[tool.pytest.ini_options]
minversion = "6.0"
pythonpath = ["src"]
addopts = '--cov --cov-report=html --cov-report term-missing --ruff --mypy --black'
filterwarnings = [
    'ignore::pytest.PytestDeprecationWarning',
    'ignore::DeprecationWarning',
    'ignore::pytest.PytestWarning',
]

[build-system]
requires = ["hatchling", "hatch-vcs"]
build-backend = "hatchling.build"<|MERGE_RESOLUTION|>--- conflicted
+++ resolved
@@ -3,7 +3,6 @@
 dynamic = ["version"]
 description = "A library to load configuration parameters from multiple sources and formats"
 readme = 'README.md'
-<<<<<<< HEAD
 requires-python = ">=3.8"
 keywords = ['configuration', 'settings', 'json', 'yaml', 'toml', 'ini']
 license = { text = "MIT" }
@@ -27,7 +26,7 @@
 gcp = ["google-cloud-secret-manager>=2.16.3"]
 vault = ["hvac>=1.1.1"]
 # file formats
-toml = ["toml>=0.10.0"]
+toml = ["tomli>=2.0.1"]
 yaml = ["pyyaml>=6.0"]
 # utilities
 validation = ["jsonschema>=4.18.6"]
@@ -53,63 +52,6 @@
 
 [tool.hatch.envs.docs]
 dependencies = ["sphinx>=7.1.2", "sphinx-autodoc-typehints>=1.24.0"]
-=======
-repository = "https://github.com/tr11/python-configuration"
-version = "0.9.1"
-
-[tool.poetry.dependencies]
-python = "^3.8.1"
-azure-identity = { version = "^1.13.0", optional = true }
-azure-keyvault = { version = "^4.2.0", optional = true }
-boto3 = { version = "^1.28.20", optional = true }
-google-cloud-secret-manager = { version = "^2.16.3", optional = true }
-hvac = { version = "^1.1.1", optional = true }
-pyyaml = { version = "^6.0", optional = true }
-jsonschema = { version = "^4.18.6", optional = true }
-tomli = { version = "^2.0.1", optional = true }
-
-[tool.poetry.group.dev.dependencies]
-mypy = "^1.4.1"
-pydocstyle = "^6.0"
-pytest = "^7.4.0"
-pytest-black = "^0.3.12"
-pytest-cov = "^4.1.0"
-pytest-mypy = "^0.10.3"
-pytest-mock = "^3.5.0"
-sphinx = "^7.1.2"
-sphinx-autodoc-typehints = "^1.24.0"
-black = "^23.7.0"
-ruff = "^0.0.284"
-pytest-ruff = "^0.2.1"
-
-[tool.poetry.extras]
-aws = ["boto3"]
-azure = ["azure-keyvault", "azure-identity"]
-gcp = ["google-cloud-secret-manager"]
-toml = ["tomli"]
-vault = ["hvac"]
-yaml = ["pyyaml"]
-validation = ["jsonschema"]
-
-[tool.ruff]
-line-length = 88
-select = [
-    'F',
-    'E',
-    'W',
-    'I',
-    'N',
-    'D',
-    'B',
-    'A',
-    'COM',
-    'C4',
-    'T20',
-    'Q',
-    'SIM',
-]
-exclude = ["tests", "docs"]
->>>>>>> 7a5e329c
 
 [tool.hatch.envs.lint]
 detached = true
@@ -147,18 +89,10 @@
 [[tool.hatch.envs.testing.matrix]]
 python = ["3.8", "3.9", "3.10", "3.11", "3.12"]
 
-<<<<<<< HEAD
 [tool.hatch.envs.dev]
 template = "test"
 path = ".venv"
 features = ["cloud", "file-formats", "validation"]
-=======
-[tool.tox]
-legacy_tox_ini = """
-[tox]
-isolated_build = true
-envlist = py38, py39, py310, py311, py312
->>>>>>> 7a5e329c
 
 
 [tool.ruff]
@@ -210,11 +144,7 @@
 
 [tool.coverage.run]
 branch = true
-<<<<<<< HEAD
 include = ['src/*']
-=======
-include = ['config/*']
->>>>>>> 7a5e329c
 
 [tool.coverage.html]
 directory = 'cover'
